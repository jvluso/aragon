<template name="Layout">
  {{ #if initFinished }}
  <div class="ui top fixed text menu" id="topbar">
    <div class="header item">
      <img src="/rsc/logotype.svg">
    </div>
    <div id="isotype">
      <img src="/rsc/isotype.svg">
    </div>
    <div class="right menu">
      {{ > Layout_PendingTx }}
      {{ #if isInjectedMetaMask }}
      <a class="item" id="walletButton">
        <i class="lock large icon"></i>
      </a>
      {{ /if }}
      <a href="/inbox" class="item" id="inboxButton">
        <!--<i class="inbox large icon"></i>-->
        <i class="alarm large icon"></i>
        {{ #if $gt unhandledNotifications 0 }}
        <div class="ui floating red circular empty label"></div>
        {{ /if }}
      </a>
      <a href="/settings" class="item">
        {{#with currentEntity}}<img src="{{ picture }}" class="ui mini right spaced circular image">{{/with}}
      </a>
    </div>
  </div>

  {{ #if companyAddress }}
  {{ > Layout_Sidebar }}

  <div id="container">
    <div class="ui very relaxed padded divided grid">
      {{> Template.dynamic template=main data=data}}
    </div>
  </div>
  {{ else }}
  {{ > Setup }}
  {{ /if }}

  {{ /if }}

  {{ #if isInjectedMetaMask }}{{ > Layout_MetaMask }}{{ /if }}

  <div class="ui active inverted dimmer" id="initialDimmer">
<<<<<<< HEAD
    <div class="ui text loader"><br>Entering Aragon<br><br><small>If this gets stuck for >30 seconds, <a href="/" id="reload">click here to reload</a></small></div>
=======
    <div class="ui text loader">Entering Aragon<br><br><br>If this gets stuck for more than 30 seconds, please <a id="refresh">refresh</a></div>
>>>>>>> 96fd6e93
  </div>
</template><|MERGE_RESOLUTION|>--- conflicted
+++ resolved
@@ -44,10 +44,6 @@
   {{ #if isInjectedMetaMask }}{{ > Layout_MetaMask }}{{ /if }}
 
   <div class="ui active inverted dimmer" id="initialDimmer">
-<<<<<<< HEAD
-    <div class="ui text loader"><br>Entering Aragon<br><br><small>If this gets stuck for >30 seconds, <a href="/" id="reload">click here to reload</a></small></div>
-=======
-    <div class="ui text loader">Entering Aragon<br><br><br>If this gets stuck for more than 30 seconds, please <a id="refresh">refresh</a></div>
->>>>>>> 96fd6e93
+    <div class="ui text loader"><br>Entering Aragon<br><br><small>If this gets stuck for >30 seconds, please <a href="/" id="reload">refresh</a></small></div>
   </div>
 </template>