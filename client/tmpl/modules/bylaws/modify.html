<template name="Module_Bylaws_Modify">
  {{> Element_CloseSectionButton }}
  {{ #with action }}
<<<<<<< HEAD
  <form class="ui flex attached form" id="modifyBylaw">
=======
  <form class="ui flex attached form lightgrey right column">
>>>>>>> 5e2a74b6
    <h1 class="ui header">
      {{ name }}
      <div class="sub header">{{ description }}</div>
    </h1>
    <div class="ui hidden divider"></div>
    <div class="field">
      <label>Action requirement</label>
      <select id="trigger" name="trigger">
        {{ #each triggers this }}
        <option value="{{ value }}" disabled="{{ disabled }}" selected="{{ $eq (intToTrigger ../bylaw.type) value }}">
          {{ title }}
        </option>
        {{ /each }}
      </select>
    </div>
    {{ #if $eq (TemplateVar.get 'selectedTrigger') 'voting' }}
    <div class="two fields">
      <div class="field">
        <label>Support needed (%)</label>
        <input type="number" name="supportNeeded" min="1" max="100" value="{{ numbersToPercentage bylaw.details.supportNeeded bylaw.details.supportBase }}">
      </div>
      <div class="field">
        <label>Minimum voting time (days)</label>
        <input type="number" name="minimumVotingTime" value="{{ secondsToDays bylaw.details.minimumVotingTime }}">
      </div>
    </div>
    <div class="field">
      <div class="ui toggle checkbox" id="closingRelativeMajority">
        <input type="checkbox" tabindex="0" class="hidden" name="closingRelativeMajority" checked="{{ #if bylaw.details.closingRelativeMajority }}checked{{/if}}">
        <label>Relative majority</label>
      </div>
    </div>
    {{ /if }}
    {{ #if $eq (TemplateVar.get 'selectedTrigger') 'status' }}
    <div class="field">
      <label>Needed status</label>
      <select name="status" id="status">
        {{ #each statuses }}
        <option value="{{ value }}" selected="{{ #if $eq ../bylaw.details.neededStatus (statusToInt value) }}selected{{ /if }}">{{ title }}</option>
        {{ /each }}
      </select>
    </div>
    {{ /if }}
    {{ #if $eq actionName 'setAddressBylaw' }}
    <div class="field">
      <label>{{ #if $eq (TemplateVar.get 'selectedTrigger') 'oracle' }}Oracle address: {{ else }} Address: {{ /if }}</label>
      {{> Element_IdentityAutocomplete }}
    </div>
    {{ /if }}
    <div class="ui spacer"></div>
<<<<<<< HEAD

    {{ > Element_BylawDisclose action=actionName }}
    <button class="ui fluid big primary button" type="submit">{{callToActionForAction actionName}}</button>
=======
    <button class="ui fluid big primary button" type="submit">Save</button>

    {{> Element_ProcessDimmer}}
>>>>>>> 5e2a74b6
  </form>
  {{ /with }}
</template><|MERGE_RESOLUTION|>--- conflicted
+++ resolved
@@ -1,11 +1,7 @@
 <template name="Module_Bylaws_Modify">
   {{> Element_CloseSectionButton }}
   {{ #with action }}
-<<<<<<< HEAD
-  <form class="ui flex attached form" id="modifyBylaw">
-=======
   <form class="ui flex attached form lightgrey right column">
->>>>>>> 5e2a74b6
     <h1 class="ui header">
       {{ name }}
       <div class="sub header">{{ description }}</div>
@@ -56,15 +52,9 @@
     </div>
     {{ /if }}
     <div class="ui spacer"></div>
-<<<<<<< HEAD
-
     {{ > Element_BylawDisclose action=actionName }}
     <button class="ui fluid big primary button" type="submit">{{callToActionForAction actionName}}</button>
-=======
-    <button class="ui fluid big primary button" type="submit">Save</button>
-
     {{> Element_ProcessDimmer}}
->>>>>>> 5e2a74b6
   </form>
   {{ /with }}
 </template>