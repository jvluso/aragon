--- conflicted
+++ resolved
@@ -6,10 +6,6 @@
     <div class="ui hidden divider"></div>
 
     <div class="field">
-<<<<<<< HEAD
-      <label>Recipient</label>
-      {{ > Element_IdentityAutocomplete }}
-=======
       <label>Kind</label>
       <div class="ui selection dropdown">
         <input type="hidden" name="kind">
@@ -25,15 +21,7 @@
 
     <div class="field">
       <label>Investor</label>
-      <div class="two fields">
-        <div class="field">
-          <input type="text" name="addr" placeholder="Ethereum address" value="{{#if selectedRecipient}}{{selectedRecipient.ethereumAddress}}{{else}}{{defaultAddress}}{{/if}}">
-        </div>
-        <div class="field">
-          {{> Element_KeybaseAutocomplete onSelect=onSelect}}
-        </div>
-      </div>
->>>>>>> dca47166
+      {{ > Element_IdentityAutocomplete }}
     </div>
 
     <div class="field">
