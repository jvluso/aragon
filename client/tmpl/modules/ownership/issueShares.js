import ClosableSection from '/client/tmpl/elements/closableSection'
import StockWatcher from '/client/lib/ethereum/stocks'
import Company from '/client/lib/ethereum/deployed'

const Stocks = StockWatcher.Stocks
const tmpl = Template.module_ownershipIssueShares

<<<<<<< HEAD
window.Stocks = Stocks

ClosableSection.bind(tmpl, 'rightSection', 'module_ownershipEmpty')
=======
ClosableSection.bind(tmpl, 'rightSection', 'module_ownershipCharts')
>>>>>>> 76dcc18a

tmpl.helpers({
  stocks: () => Stocks.find(),
  onSuccess: () => {
    const parentTmplIns = Template.instance().data.parent
    return () => {
      TemplateVar.set(parentTmplIns, 'rightSection', 'module_ownershipEmpty')
    }
  },
})

const issueStock = (kind, value) => (
  Company.issueStock(kind, value, { from: EthAccounts.findOne().address })
)

tmpl.rendered = () => {
  const dimmer = this.$('.dimmer')

  this.$('.dropdown').dropdown()
  this.$('.form').form({
    onSuccess: async (e) => {
      e.preventDefault()
      await issueStock(this.$('input[name=kind]').val(), this.$('input[name=number]').val())

<<<<<<< HEAD
      TemplateVar.setTo(dimmer, 'state', 'success')
=======
      await issueStock($('input[name=kind]').val(), $('input[name=number]').val())

      TemplateVar.setTo(dimmer, 'state', 'loading')
      setTimeout(() => {
        TemplateVar.setTo(dimmer, 'state', 'success')
        setTimeout(() => (TemplateVar.set(parentTmplIns, 'rightSection', 'module_ownershipCharts')), 2500)
      }, 500)
>>>>>>> 76dcc18a
      return false
    },
  })
}<|MERGE_RESOLUTION|>--- conflicted
+++ resolved
@@ -5,20 +5,16 @@
 const Stocks = StockWatcher.Stocks
 const tmpl = Template.module_ownershipIssueShares
 
-<<<<<<< HEAD
 window.Stocks = Stocks
 
-ClosableSection.bind(tmpl, 'rightSection', 'module_ownershipEmpty')
-=======
 ClosableSection.bind(tmpl, 'rightSection', 'module_ownershipCharts')
->>>>>>> 76dcc18a
 
 tmpl.helpers({
   stocks: () => Stocks.find(),
   onSuccess: () => {
     const parentTmplIns = Template.instance().data.parent
     return () => {
-      TemplateVar.set(parentTmplIns, 'rightSection', 'module_ownershipEmpty')
+      TemplateVar.set(parentTmplIns, 'rightSection', 'module_ownershipCharts')
     }
   },
 })
@@ -35,18 +31,7 @@
     onSuccess: async (e) => {
       e.preventDefault()
       await issueStock(this.$('input[name=kind]').val(), this.$('input[name=number]').val())
-
-<<<<<<< HEAD
       TemplateVar.setTo(dimmer, 'state', 'success')
-=======
-      await issueStock($('input[name=kind]').val(), $('input[name=number]').val())
-
-      TemplateVar.setTo(dimmer, 'state', 'loading')
-      setTimeout(() => {
-        TemplateVar.setTo(dimmer, 'state', 'success')
-        setTimeout(() => (TemplateVar.set(parentTmplIns, 'rightSection', 'module_ownershipCharts')), 2500)
-      }, 500)
->>>>>>> 76dcc18a
       return false
     },
   })
