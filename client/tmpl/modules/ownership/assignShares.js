--- conflicted
+++ resolved
@@ -21,18 +21,8 @@
   this.$('.form').form({
     onSuccess: async (e) => {
       e.preventDefault()
-
       await assignStock($('input[name=kind]').val(), $('input[name=number]').val(), $('input[name=addr]').val())
-
-<<<<<<< HEAD
       TemplateVar.setTo(dimmer, 'state', 'success')
-=======
-      TemplateVar.setTo(dimmer, 'state', 'loading')
-      setTimeout(() => {
-        TemplateVar.setTo(dimmer, 'state', 'success')
-        setTimeout(() => (TemplateVar.set(parentTmplIns, 'rightSection', 'module_ownershipCharts')), 2500)
-      }, 2500)
->>>>>>> 76dcc18a
       return false
     },
   })
@@ -45,7 +35,7 @@
   onSuccess: () => {
     const parentTmplIns = Template.instance().data.parent
     return () => {
-      TemplateVar.set(parentTmplIns, 'rightSection', 'module_ownershipEmpty')
+      TemplateVar.set(parentTmplIns, 'rightSection', 'module_ownershipCharts')
     }
   },
 })