--- conflicted
+++ resolved
@@ -20,15 +20,14 @@
     {{ #if TemplateVar.get 'isRecurrent' }}
     <div class="ui hidden divider"></div>
     <div class="field">
-<<<<<<< HEAD
       <label>Repeat every</label>
       <div class="two fields">
         <div class="field">
-          <input type="number" name="repeatNumber" value="0">
+          <input type="number" name="periodNumber" value="0">
         </div>
         <div class="field">
-          <div class="ui selection dropdown">
-            <input type="hidden" name="repeatInterval">
+          <div class="ui selection dropdown" id="recurrentPeriodInterval">
+            <input type="hidden" name="periodInterval">
             <i class="dropdown icon"></i>
             <div class="default text">Repeat every</div>
             <div class="menu">
@@ -39,11 +38,6 @@
             </div>
           </div>
         </div>
-=======
-      <label>Repeat every x days</label>
-      <div class="field">
-        <input type="number" name="period">
->>>>>>> 46d49761
       </div>
     </div>
     {{ /if }}
@@ -58,7 +52,7 @@
       <div class="two fields">
         <div class="field">
           <label>Currency</label>
-          <div class="ui selection dropdown">
+          <div class="ui selection dropdown" id="debitCardCurrency">
             <input type="hidden" name="currency" value="USD">
             <i class="dropdown icon"></i>
             <div class="default text"></div>
