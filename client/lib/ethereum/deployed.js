--- conflicted
+++ resolved
@@ -3,11 +3,7 @@
 
 import { Company as CompanyContract, AccountingLib as AL } from './contracts'
 
-<<<<<<< HEAD
-const Company = !Meteor.settings.public.deployed ?
-=======
 Company = !Meteor.settings.public.deployed ?
->>>>>>> d43a820d
                   CompanyContract.deployed() :
                   CompanyContract.at(Meteor.settings.public.deployed.company)
 
