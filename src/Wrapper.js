import React from 'react'
import styled from 'styled-components'
import { SidePanel } from '@aragon/ui'
import {
  // Permissions,
  Settings,
} from './apps'
import AppIFrame from './components/App/AppIFrame'
import App404 from './components/App404/App404'
import Home from './components/Home/Home'
import ComingSoon from './components/ComingSoon/ComingSoon'
import MenuPanel from './components/MenuPanel/MenuPanel'
import SignerPanelContent from './components/SignerPanel/SignerPanelContent'
import { getAppPath, staticApps } from './routing'
import { addressesEqual } from './web3-utils'

class Wrapper extends React.Component {
  static defaultProps = {
    connected: false,
    wrapper: null,
    walletWeb3: null,
    web3: null,
    locator: {},
    apps: [],
    account: '',
    network: 'private',
    daoAddress: '',
    transactionBag: null,
    historyBack: () => {},
    historyPush: () => {},
  }
  state = {
    appInstance: {},
    signerOpened: false,
    web3Action: {},
  }
  componentWillReceiveProps({ account, transactionBag }) {
    if (transactionBag && transactionBag !== this.props.transactionBag) {
      this.handleTransaction(transactionBag)
    }
  }
  openApp = (instanceId, params) => {
    const { historyPush, locator } = this.props
    historyPush(getAppPath({ dao: locator.dao, instanceId, params }))
  }
  handleAppIFrameRef = appIFrame => {
    this.appIFrame = appIFrame
  }
  handleAppIFrameLoad = event => {
    const {
      apps,
      wrapper,
<<<<<<< HEAD
      locator: { instanceId },
    } = this.props

    const app = wrapper && apps.find(app => app.instanceId === instanceId)
=======
      locator: { appId },
    } = this.props
    const app = wrapper && apps.find(app => app.appId === appId)
>>>>>>> b8cccca5

    if (!app || !wrapper) {
      console.error('The app cannot be connected to aragon.js')
    }

    wrapper.connectAppIFrame(event.target, instanceId)
    this.appIFrame.sendMessage({
      from: 'wrapper',
      name: 'ready',
      value: true,
    })
  }
  handleNotificationsClearAll = () => {
    const { wrapper } = this.props
    wrapper && wrapper.clearNotifications()
  }
  handleNotificationNavigation = ({ context, app: instanceId }) => {
    if (this.isAppInstalled(instanceId)) {
      this.openApp(instanceId)
    }
  }
  handleParamsRequest = params => {
    // const { instanceId, } = this.state.appInstance
    // this.openApp(instanceId, params)
  }
  makeTransactionIntent(transaction = {}) {
    const { apps } = this.props
    const { description, to } = transaction
    const toApp = apps.find(app => addressesEqual(app.instanceId, to))
    const toName = (toApp && toApp.name) || ''

    return {
      description,
      to,
      toName,
      transaction,
    }
  }
  reshapeTransactionBag(bag) {
    // This is a temporary method to reshape the transaction bag
    // to the future format we expect from Aragon.js
    // When Aragon.js starts returning the new format, we can simply
    // replace search and replace this function with `bag`, although
    // it is probably only used in `handleTransaction`
    const transaction = bag.path[bag.path.length - 1]
    const direct = bag.path.length === 1

    return {
      direct,
      intent: this.makeTransactionIntent(transaction),
      paths: direct ? [] : [bag.path],
    }
  }
  handleTransaction = bag => {
    const { intent, direct, paths } = this.reshapeTransactionBag(bag)
    this.showWeb3ActionSigner(intent, { direct, error: null, paths })
  }
  handleSigningWeb3Tx = ({ data, from, to }) => {
    const { transactionBag, walletWeb3 } = this.props
    const { transaction, accept, reject } = transactionBag

    walletWeb3.eth.sendTransaction(transaction, (err, res) => {
      this.handleSignerClose()

      if (err) {
        const errorIntent = this.makeTransactionIntent(transaction)
        this.showWeb3ActionSigner(errorIntent, { error: err })
        reject(err)
        console.error(err)
        return
      }

      accept(res)
    })
  }
  handleSignerClose = () => {
    this.setState({ signerOpened: false })
  }
  handleSignerTransitionEnd = opened => {
    // Reset signer state only after it has finished transitioning out
    if (!opened) {
      this.setState({
        web3Action: {},
      })
    }
  }
  isAppInstalled(instanceId) {
    const { apps } = this.props
    return (
      staticApps.has(instanceId) &&
      !!apps.find(app => app.instanceId === instanceId)
    )
  }
  showWeb3ActionSigner = (intent, { direct, error, paths }) => {
    this.setState({
      signerOpened: true,
      web3Action: {
        error,
        intent,
        paths,
        direct,
      },
    })
  }
  render() {
    const { signerOpened, web3Action } = this.state
    const {
      account,
      apps,
      walletWeb3,
      wrapper,
      appsLoading,
      locator: { instanceId, params },
    } = this.props
    return (
      <React.Fragment>
        <Main>
          <MenuPanel
            apps={apps}
            appsLoading={appsLoading}
            activeProxyAddress={instanceId}
            activeInstanceId={instanceId}
            notificationsObservable={wrapper && wrapper.notifications}
            onOpenApp={this.openApp}
            onClearAllNotifications={this.handleNotificationsClearAll}
            onOpenNotification={this.handleNotificationNavigation}
          />
          <AppScreen>{this.renderApp(instanceId, params)}</AppScreen>
        </Main>
        <SidePanel
          onClose={this.handleSignerClose}
          onTransitionEnd={this.handleSignerTransitionEnd}
          opened={signerOpened}
          title="Sign Transaction"
        >
          <SignerPanelContent
            account={account}
            onClose={this.handleSignerClose}
            onSign={this.handleSigningWeb3Tx}
            web3={walletWeb3}
            {...web3Action}
          />
        </SidePanel>
      </React.Fragment>
    )
  }
  renderApp(instanceId, params) {
    const {
      apps,
      account,
      network,
      wrapper,
      appsLoading,
      connected,
      daoAddress,
    } = this.props

    if (instanceId === 'home') {
      return (
        <Home
          connected={connected}
          appsLoading={appsLoading}
          onOpenApp={this.openApp}
          apps={apps}
        />
      )
    }

    if (instanceId === 'permissions') {
      return (
        <ComingSoon
          title="Permissions"
          subtitle={`
            The permissions app is not quite ready for prime time but will be
            available soon.
          `}
        />
      )
      // return (
      //   <Permissions
      //     apps={apps}
      //     groups={apps}
      //     params={params}
      //     onParamsRequest={this.handleParamsRequest}
      //   />
      // )
    }

    if (instanceId === 'apps') {
      return (
        <ComingSoon
          title="Apps"
          subtitle={`
            The apps manager is not quite ready for prime time but will be
            available soon.
          `}
        />
      )
    }

    // The Settings need the wrapper
    if (!wrapper) {
      return <LoadingApps />
    }

    if (instanceId === 'settings') {
      return (
        <Settings
          cache={wrapper.cache}
          daoAddr={daoAddress}
          account={account}
          network={network}
          apps={apps}
        />
      )
    }

    if (appsLoading) {
      return <LoadingApps />
    }

    const app = wrapper && apps.find(app => app.proxyAddress === instanceId)

    return app ? (
      <AppIFrame
        app={app}
        ref={this.handleAppIFrameRef}
        onLoad={this.handleAppIFrameLoad}
      />
    ) : apps.length ? (
      <App404 onNavigateBack={this.props.historyBack} />
    ) : (
      <LoadingApps />
    )
  }
}

const Main = styled.div`
  display: flex;
  align-items: stretch;
  height: 100vh;
`

const AppScreen = styled.div`
  flex-grow: 1;
  width: 100%;
  height: 100%;
  overflow: auto;
`

const LoadingApps = () => (
  <div
    style={{
      display: 'flex',
      justifyContent: 'center',
      alignItems: 'center',
      height: '100%',
    }}
  >
    Loading apps…
  </div>
)

export default Wrapper<|MERGE_RESOLUTION|>--- conflicted
+++ resolved
@@ -50,16 +50,9 @@
     const {
       apps,
       wrapper,
-<<<<<<< HEAD
       locator: { instanceId },
     } = this.props
-
     const app = wrapper && apps.find(app => app.instanceId === instanceId)
-=======
-      locator: { appId },
-    } = this.props
-    const app = wrapper && apps.find(app => app.appId === appId)
->>>>>>> b8cccca5
 
     if (!app || !wrapper) {
       console.error('The app cannot be connected to aragon.js')
