--- conflicted
+++ resolved
@@ -1,14 +1,8 @@
 import Web3 from 'web3'
-<<<<<<< HEAD
 import Aragon, { providers, setupTemplates, isNameUsed } from '@aragon/wrapper'
-import { appIds, appLocator, ipfsDefaultConf } from './environment'
-import { noop } from './utils'
-=======
-import Aragon, { providers, setupTemplates } from '@aragon/wrapper'
 import { appDefaults, appIds, appLocator, ipfsDefaultConf } from './environment'
 import { noop, removeTrailingSlash } from './utils'
 import { getBlobUrl, WorkerSubscriptionPool } from './worker-utils'
->>>>>>> a253da1e
 
 const ACCOUNTS_POLL_EVERY = 2000
 
